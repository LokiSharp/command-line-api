--- conflicted
+++ resolved
@@ -15,11 +15,6 @@
   </ItemGroup>
   <ItemGroup>
     <PackageReference Include="FluentAssertions" Version="5.3.0" />
-<<<<<<< HEAD
-    <PackageReference Include="Microsoft.NET.Test.Sdk" Version="15.8.0" />
-    <PackageReference Include="Microsoft.DotNet.PlatformAbstractions" Version="2.1.0" />
-=======
->>>>>>> 85e46388
     <PackageReference Include="Newtonsoft.Json" Version="10.0.3" />
   </ItemGroup>
 </Project>