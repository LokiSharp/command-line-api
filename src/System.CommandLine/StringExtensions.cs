// Copyright (c) .NET Foundation and contributors. All rights reserved.
// Licensed under the MIT license. See LICENSE file in the project root for full license information.

using System.Collections.Generic;
using System.Globalization;
using System.IO;
using System.Linq;
using System.Text.RegularExpressions;

namespace System.CommandLine
{
    public static class StringExtensions
    {
        private static readonly char[] _optionPrefixCharacters = { '-' };

        private static readonly Regex _tokenizer = new Regex(
            @"(""(?<token>[^""]*)"")|(?<token>\S+)",
            RegexOptions.Compiled | RegexOptions.ExplicitCapture
        );

        internal static bool ContainsCaseInsensitive(
            this string source,
            string value) =>
            CultureInfo.InvariantCulture
                       .CompareInfo
                       .IndexOf(source,
                                value ?? "",
                                CompareOptions.OrdinalIgnoreCase) >= 0;

        internal static string RemovePrefix(this string option) => option.TrimStart(_optionPrefixCharacters);

        internal static LexResult Lex(
            this IEnumerable<string> args,
            ParserConfiguration configuration)
        {
            var tokenList = new List<Token>();
            var errorList = new List<ParseError>();

            SymbolDefinition currentSymbol = null;
            bool foundEndOfArguments = false;
            var argList = args.ToList();

            var argumentDelimiters = configuration.ArgumentDelimiters.ToArray();

            var knownTokens = new HashSet<Token>(configuration.SymbolDefinitions.SelectMany(ValidTokens));

            for (var i = 0; i < argList.Count; i++)
            {
                var arg = argList[i];

                if (foundEndOfArguments)
                {
                    tokenList.Add(Operand(arg));
                    continue;
                }

                if (arg == "--")
                {
                    tokenList.Add(EndOfArguments());
                    foundEndOfArguments = true;
                    continue;
                }
                else if (configuration.ResponseFileHandling != ResponseFileHandling.Disabled && arg.StartsWith("@"))
                {
                    var filePath = arg.Substring(1);
                    if (!string.IsNullOrWhiteSpace(filePath))
                    {
                        try
                        {
                            var next = i + 1;
                            foreach (var newArg in ParseResponseFile(filePath, configuration.ResponseFileHandling))
                            {
                                argList.Insert(next, newArg);
                                next += 1;
                            }
                        }
                        catch (FileNotFoundException)
                        {
                            errorList.Add(new ParseError(configuration.ValidationMessages.ResponseFileNotFound(filePath),
                                null,
                                false));
                        }
                        catch (IOException e)
                        {
                            errorList.Add(new ParseError(
                                configuration.ValidationMessages.ErrorReadingResponseFile(filePath, e),
                                null,
                                false));
                        }

                        continue;
                    }
                }

                var argHasPrefix = HasPrefix(arg);

                if (argHasPrefix && HasDelimiter(arg))
                {
                    var parts = arg.Split(argumentDelimiters, 2);

                    if (knownTokens.Any(t => t.Value == parts.First()))
                    {
                        tokenList.Add(Option(parts[0]));

                        if (parts.Length > 1)
                        {
                            tokenList.Add(Argument(parts[1]));
                        }
                    }
                    else
                    {
                        tokenList.Add(Argument(arg));
                    }
                }
                else if (configuration.AllowUnbundling && arg.CanBeUnbundled(knownTokens))
                {
                    foreach (var character in arg.Skip(1))
                    {
                        // unbundle e.g. -xyz into -x -y -z
                        tokenList.Add(Option($"-{character}"));
                    }
                }
                else if (knownTokens.All(t => t.Value != arg) ||
                         // if token matches the current commandDefinition name, consider it an argument
                         currentSymbol?.Name == arg)
                {
                    tokenList.Add(Argument(arg));
                }
                else
                {
                    if (argHasPrefix)
                    {
                        tokenList.Add(Option(arg));
                    }
                    else
                    {
                        // when a subcommand is encountered, re-scope which tokens are valid
                        currentSymbol = (currentSymbol?.SymbolDefinitions ??
                                          configuration.SymbolDefinitions)[arg];
                        knownTokens = currentSymbol.ValidTokens();
                        tokenList.Add(Command(arg));
                    }
                }
            }

            return new LexResult {
                Tokens = tokenList,
                Errors = errorList
            };
        }

        private static Token Argument(string value) => new Token(value, TokenType.Argument);

        private static Token Command(string value) => new Token(value, TokenType.Command);

        private static Token Option(string value) => new Token(value, TokenType.Option);

        private static Token EndOfArguments() => new Token("--", TokenType.EndOfArguments);

        private static Token Operand(string value) => new Token(value, TokenType.Operand);

        private static bool CanBeUnbundled(
            this string arg,
            IReadOnlyCollection<Token> knownTokens) =>
            arg.StartsWith("-") &&
            !arg.StartsWith("--") &&
            arg.RemovePrefix()
               .All(c => knownTokens
                        .Where(t => t.Type == TokenType.Option)
                        .Select(t => t.Value.RemovePrefix())
                        .Contains(c.ToString()));

        private static bool HasDelimiter(string arg) =>
            arg.Contains("=") ||
            arg.Contains(":");

        private static bool HasPrefix(string arg) =>
            arg != string.Empty && _optionPrefixCharacters.Contains(arg[0]);

        public static IEnumerable<string> Tokenize(this string s)
        {
            var matches = _tokenizer.Matches(s);

            foreach (Match match in matches)
            {
                foreach (var capture in match.Groups["token"].Captures)
                {
                    yield return capture.ToString();
                }
            }
        }

<<<<<<< HEAD
        internal static string NotWhitespace(this string value) => string.IsNullOrWhiteSpace(value) ? null : value;
=======
        private static IEnumerable<string> ParseResponseFile(string filePath, ResponseFileHandling responseFileHandling)
        {
            foreach (var line in File.ReadAllLines(filePath))
            {
                var arg = line.Trim();

                if (arg.Length == 0 || arg.StartsWith("#"))
                {
                    continue;
                }

                switch (responseFileHandling)
                {
                    case ResponseFileHandling.ParseArgsAsLineSeparated:
                        yield return line;
                        break;
                    case ResponseFileHandling.ParseArgsAsSpaceSeparated:
                        foreach (var word in Tokenize(arg))
                        {
                            yield return word;
                        }
                        break;
                }

            }
        }

        internal static string NotWhitespace(this string value) =>
            string.IsNullOrWhiteSpace(value) ? null : value;
>>>>>>> 11b85400

        private static HashSet<Token> ValidTokens(this SymbolDefinition symbolDefinition) =>
            new HashSet<Token>(
                symbolDefinition.RawAliases
                    .Select(Command)
                    .Concat(
                        symbolDefinition.SymbolDefinitions
                        .SelectMany(
                            s => s.RawAliases
                                .Select(a => new Token(
                                    a,
                                    s is CommandDefinition
                                        ? TokenType.Command
                                        : TokenType.Option)))));
    }
}<|MERGE_RESOLUTION|>--- conflicted
+++ resolved
@@ -190,9 +190,6 @@
             }
         }
 
-<<<<<<< HEAD
-        internal static string NotWhitespace(this string value) => string.IsNullOrWhiteSpace(value) ? null : value;
-=======
         private static IEnumerable<string> ParseResponseFile(string filePath, ResponseFileHandling responseFileHandling)
         {
             foreach (var line in File.ReadAllLines(filePath))
@@ -220,9 +217,7 @@
             }
         }
 
-        internal static string NotWhitespace(this string value) =>
-            string.IsNullOrWhiteSpace(value) ? null : value;
->>>>>>> 11b85400
+        internal static string NotWhitespace(this string value) => string.IsNullOrWhiteSpace(value) ? null : value;
 
         private static HashSet<Token> ValidTokens(this SymbolDefinition symbolDefinition) =>
             new HashSet<Token>(
